--- conflicted
+++ resolved
@@ -16,13 +16,9 @@
 import com.daml.ledger.participant.state.index.v2.PackageDetails
 import com.daml.ledger.participant.state.v1.{
   AbsoluteContractInst,
-<<<<<<< HEAD
   ParticipantId,
   SubmissionId,
-=======
   Configuration,
-  ParticipantId,
->>>>>>> d3d68910
   TransactionId
 }
 import com.digitalasset.daml.lf.archive.Decode
@@ -51,10 +47,6 @@
   DivulgedContract
 }
 import com.digitalasset.platform.sandbox.stores._
-<<<<<<< HEAD
-=======
-import com.digitalasset.platform.sandbox.stores.ledger.{ConfigurationEntry, LedgerEntry}
->>>>>>> d3d68910
 import com.digitalasset.platform.sandbox.stores.ledger.LedgerEntry._
 import com.digitalasset.platform.sandbox.stores.ledger.sql.dao.JdbcLedgerDao.{
   H2DatabaseQueries,
@@ -69,6 +61,7 @@
 import com.digitalasset.platform.sandbox.stores.ledger.sql.util.Conversions._
 import com.digitalasset.platform.sandbox.stores.ledger.sql.util.DbDispatcher
 import com.digitalasset.platform.sandbox.stores.ledger.{
+  ConfigurationEntry,
   LedgerEntry,
   PackageUploadLedgerEntry,
   PartyAllocationLedgerEntry
@@ -1701,19 +1694,6 @@
 
   private val SQL_TRUNCATE_ALL_TABLES =
     SQL("""
-<<<<<<< HEAD
-          |truncate ledger_entries cascade;
-          |truncate disclosures cascade;
-          |truncate contracts cascade;
-          |truncate contract_data cascade;
-          |truncate contract_witnesses cascade;
-          |truncate contract_key_maintainers cascade;
-          |truncate parameters cascade;
-          |truncate contract_keys cascade;
-          |truncate package_upload_entries cascade;
-          |truncate party_allocation_entries cascade;
-          |truncate parties cascade;
-=======
         |truncate ledger_entries cascade;
         |truncate disclosures cascade;
         |truncate contracts cascade;
@@ -1723,7 +1703,9 @@
         |truncate parameters cascade;
         |truncate contract_keys cascade;
         |truncate configuration_entries cascade;
->>>>>>> d3d68910
+        |truncate package_upload_entries cascade;
+        |truncate party_allocation_entries cascade;
+        |truncate parties cascade;
       """.stripMargin)
 
   override def reset(): Future[Unit] =
