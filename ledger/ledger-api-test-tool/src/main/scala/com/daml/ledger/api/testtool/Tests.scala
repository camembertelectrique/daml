// Copyright (c) 2020 The DAML Authors. All rights reserved.
// SPDX-License-Identifier: Apache-2.0

package com.daml.ledger.api.testtool

import com.daml.ledger.api.testtool.infrastructure.{LedgerSession, LedgerTestSuite}
import com.daml.ledger.api.testtool.tests._

object Tests {
  type Tests = Map[String, LedgerSession => LedgerTestSuite]

  /**
    * These tests are safe to be run concurrently and are
    * always run by default, unless otherwise specified.
    */
  val default: Tests = Map(
    "ActiveContractsServiceIT" -> (new ActiveContractsService(_)),
    "CommandServiceIT" -> (new CommandService(_)),
    "CommandSubmissionCompletionIT" -> (new CommandSubmissionCompletion(_)),
    "ContractKeysIT" -> (new ContractKeys(_)),
    "ContractKeysSubmitterIsMaintainerIT" -> (new ContractKeysSubmitterIsMaintainer(_)),
    "DivulgenceIT" -> (new Divulgence(_)),
    "HealthServiceIT" -> (new HealthService(_)),
    "IdentityIT" -> (new Identity(_)),
    "LedgerConfigurationServiceIT" -> (new LedgerConfigurationService(_)),
    "PackageManagementServiceIT" -> (new PackageManagement(_)),
    "PackageServiceIT" -> (new Packages(_)),
    "PartyManagementServiceIT" -> (new PartyManagement(_)),
    "SemanticTests" -> (new SemanticTests(_)),
    "TransactionServiceIT" -> (new TransactionService(_)),
    "WitnessesIT" -> (new Witnesses(_)),
    "WronglyTypedContractIdIT" -> (new WronglyTypedContractId(_)),
    "ClosedWorldIT" -> (new ClosedWorld(_)),
  )

  /**
    * These tests can:
    * - change the global state of the ledger, or
    * - be especially resource intensive (by design)
    *
    * These are consequently not run unless otherwise specified.
    */
  val optional: Tests = Map(
    "ConfigManagementServiceIT" -> (new ConfigManagement(_)),
<<<<<<< HEAD
    "OpenWorldSandboxIT" -> (new OpenWorldSandbox(_)),
=======
    "LotsOfPartiesIT" -> (new LotsOfParties(_)),
    "TransactionScaleIT" -> (new TransactionScale(_)),
>>>>>>> 61a65fe1
  )

  val all: Tests = default ++ optional
}<|MERGE_RESOLUTION|>--- conflicted
+++ resolved
@@ -42,12 +42,9 @@
     */
   val optional: Tests = Map(
     "ConfigManagementServiceIT" -> (new ConfigManagement(_)),
-<<<<<<< HEAD
-    "OpenWorldSandboxIT" -> (new OpenWorldSandbox(_)),
-=======
     "LotsOfPartiesIT" -> (new LotsOfParties(_)),
     "TransactionScaleIT" -> (new TransactionScale(_)),
->>>>>>> 61a65fe1
+    "OpenWorldSandboxIT" -> (new OpenWorldSandbox(_)),
   )
 
   val all: Tests = default ++ optional
